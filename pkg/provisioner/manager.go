/*
Copyright 2019 Red Hat Inc.

Licensed under the Apache License, Version 2.0 (the "License");
you may not use this file except in compliance with the License.
You may obtain a copy of the License at

    http://www.apache.org/licenses/LICENSE-2.0

Unless required by applicable law or agreed to in writing, software
distributed under the License is distributed on an "AS IS" BASIS,
WITHOUT WARRANTIES OR CONDITIONS OF ANY KIND, either express or implied.
See the License for the specific language governing permissions and
limitations under the License.
*/

package provisioner

import (
	"flag"
	"time"
	"k8s.io/apimachinery/pkg/util/validation"
	"k8s.io/client-go/kubernetes"
	"k8s.io/client-go/rest"
	"k8s.io/klog"
	"k8s.io/klog/klogr"

	"github.com/kube-object-storage/lib-bucket-provisioner/pkg/client/clientset/versioned"
	informers "github.com/kube-object-storage/lib-bucket-provisioner/pkg/client/informers/externalversions"
	"github.com/kube-object-storage/lib-bucket-provisioner/pkg/provisioner/api"
)

// Provisioner wraps a custom controller which watches OBCs and manages OB, CMs, and Secrets.
type Provisioner struct {
	Name            string
	Provisioner     api.Provisioner
	claimController controller
	informerFactory informers.SharedInformerFactory
}

func initLoggers() {
	log = klogr.New().WithName(api.Domain + "/provisioner-manager")
	logD = log.V(1)
}

func initFlags() {
	klogFlags := flag.NewFlagSet("klog", flag.ExitOnError)
	klog.InitFlags(klogFlags)

	flag.CommandLine.VisitAll(func(f *flag.Flag) {
		kflag := klogFlags.Lookup(f.Name)
		if kflag != nil {
			val := f.Value.String()
			kflag.Value.Set(val)
		}
	})
	if !flag.Parsed() {
		flag.Parse()
	}
}

// NewProvisioner should be called by importers of this library to
// instantiate a new provisioning obcController. This obcController will
// respond to Add / Update / Delete events by calling the passed-in
// provisioner's Provisioner and Delete methods.
// The Provisioner will be restrict to operating only to the namespace given
func NewProvisioner(
	cfg *rest.Config,
	provisionerName string,
	provisioner api.Provisioner,
	namespace string,
) (*Provisioner, error) {

	initFlags()
	initLoggers()

	libClientset := versioned.NewForConfigOrDie(cfg)
	clientset := kubernetes.NewForConfigOrDie(cfg)

	informerFactory := setupInformerFactory(libClientset, 0, namespace)

	p := &Provisioner{
		Name:            provisionerName,
		informerFactory: informerFactory,
<<<<<<< HEAD
		claimController: newController(provisionerName, provisioner, clientset, libClientset,
=======
		claimController: NewController(
			provisionerName,
			provisioner,
			clientset,
			libClientset,
>>>>>>> 00b6a189
			informerFactory.Objectbucket().V1alpha1().ObjectBucketClaims(),
			informerFactory.Objectbucket().V1alpha1().ObjectBuckets()),
	}

	return p, nil
}

// SetLabels allows provisioner author to provide their own resource labels.  They will be set on all
// managed resources by the provisioner (OBC, OB, CM, Secret)
func (p *Provisioner) SetLabels(labels map[string]string) []string {
	var errs []string
	for _, v := range labels {
		vErrs := validation.IsValidLabelValue(v)
		if len(errs) > 0 {
			errs = append(errs, vErrs...)
		}
	}
	if len(errs) > 0 {
		return errs
	}
	p.claimController.SetLabels(labels)
	return nil
}

// Run starts the claim and bucket controllers.
func (p *Provisioner) Run(stopCh <-chan struct{}) (err error) {
	defer klog.Flush()
	log.Info("starting provisioner", "name", p.Name)

	p.informerFactory.Start(stopCh)

	go func() {
		err = p.claimController.Start(stopCh)
	}()
	<-stopCh
	return
}

// setupInformerFactory generates an informer factory scoped to the given namespace if provided or
// to the cluster if empty.
func setupInformerFactory(c versioned.Interface, resyncPeriod time.Duration, ns string) (inf informers.SharedInformerFactory) {
	if len(ns) > 0 {
		return informers.NewSharedInformerFactoryWithOptions(
			c,
			resyncPeriod,
			informers.WithNamespace(ns),
		)
	}
	return informers.NewSharedInformerFactory(c, resyncPeriod)
}<|MERGE_RESOLUTION|>--- conflicted
+++ resolved
@@ -82,15 +82,12 @@
 	p := &Provisioner{
 		Name:            provisionerName,
 		informerFactory: informerFactory,
-<<<<<<< HEAD
-		claimController: newController(provisionerName, provisioner, clientset, libClientset,
-=======
-		claimController: NewController(
+
+		claimController: newController(
 			provisionerName,
 			provisioner,
 			clientset,
 			libClientset,
->>>>>>> 00b6a189
 			informerFactory.Objectbucket().V1alpha1().ObjectBucketClaims(),
 			informerFactory.Objectbucket().V1alpha1().ObjectBuckets()),
 	}
