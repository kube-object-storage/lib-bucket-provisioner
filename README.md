--- conflicted
+++ resolved
@@ -1,492 +1,14 @@
-<<<<<<< HEAD
 ## Bucket Provisioning Library
 This repo is a temporary placeholder for a general purpose, object-store bucket provisioning library, very similar to the Kubernetes [sig-storage-lib-external-provisioner](https://github.com/kubernetes-sigs/sig-storage-lib-external-provisioner/blob/master/controller/controller.go) library.
 The goal is to eventually move this repo to a Kubernetes repo within _sig-storage/_.
 
 ### Repo Layout
-The overall [bucket provisioning library design](https://github.com/yard-turkey/lib-bucket-provisioner/blob/master/object-bucket-lib.md) describes the Custom Resource Definitions, interfaces, and workflows of an `ObjectBucketClaim` and an `ObjectBucket`.
-There are examples showing how object-store provisioners can use this library [here](https://github.com/yard-turkey/lib-bucket-provisioner/blob/master/doc/examples/).
+The overall [bucket provisioning library design](https://github.com/yard-turkey/lib-bucket-provisioner/blob/master/doc/design/object-bucket-lib.md) describes the Custom Resource Definitions, interfaces, and workflows of an `ObjectBucketClaim` and an `ObjectBucket`.
+There are [examples](https://github.com/yard-turkey/lib-bucket-provisioner/blob/master/doc/examples/) showing how object-store provisioners can use this library.
 
-Library contributors look [here](https://github.com/yard-turkey/lib-bucket-provisioner/blob/master/hack/README.md) for `make` and directions.
+Library contributors should look [here](https://github.com/yard-turkey/lib-bucket-provisioner/blob/master/hack/README.md) for `make` and directions.
 
 
 ### Feedback and Community Input
 Please submit PRs against any section of this repo, especially the library design.
 Also, feel free to reach out to the initial authors: Jon Cope (jcope@redhat.com), Scott Creeley (screeley@redhat.com) and Jeff Vance (jvance@redhat.com).
-=======
-## Generic Bucket Provisioning
-Kubernetes natively supports dynamic provisioning for many types of file and block storage, but lacks support for object bucket provisioning. 
-This repo is a temporary placeholder for an object store bucket provisioning library, very similar to the Kubernetes [sig-storage-lib-external-provisioner](https://github.com/kubernetes-sigs/sig-storage-lib-external-provisioner/blob/master/controller/controller.go) library.
-The goal is to eventually move this repo to a Kubernetes repo within _sig-storage/_.
-
-### Table Of Contents
-1. [Assumptions](#assumptions)
-1. [Design](#design)
-1. [Binding](#binding)
-1. [Bucket Deletion](#bucket-deletion)
-1. [Bucket Sharing](#bucket-sharing)
-1. [Quota](#quota)
-1. [Watches](#watches)
-1. [Limitations](#limitations)
-1. [API Specifications](#api-specifications)
-1. [Interfaces](#interfaces)
-
-### Assumptions
-1. The object store is represented by a Kubernetes service.
-1. _Brownfield_, meaning existing buckets, is not supported (yet). _New_, dynamic bucket provisioning is the focus of this proposal.
-
-### Design
-The time has come where we can support a bucket provisioning API similar to that used for Persistent Volumes.
-We propose two new Custom Resources to abstract an object store bucket and a claim/request for such a bucket.
-It's important to keep in mind that this proposal  only defines bucket and bucket claim APIs and related library code.
-The lib ensures that  the _contract_ made to app developers regarding the artifacts of bucket creation is guaranteed.
-The actual creation of physical buckets belongs to each object store provisioner.
-The bucket library handles watches on bucket claims and the (generated) bucket objects, reconciles state-of-the-world, creates the artifacts (Secret, ConfigMap) consumed by app pods, and deletes resources generated on behalf of the claim.
-
-An `ObjectBucketClaim` (OBC) is similar in usage to a Persistent Volume Claim and an `ObjectBucket` (OB) is the Persistent Volume equivalent. 
-An OBC is namespaced and references a storage class which defines the object store and provisioner.
-An OB is non-namespaced (global), typically not visible to end users, and will contain info pertinent to the provisioned bucket.
-Like PVs, there is a 1:1 binding of an OBC to an OB.
-Bucket binding refers to the actual bucket being created by the underlying object store provider, and the generation of artifacts which will be consumed by application pods.
-The details of the object store (ceph, minio, cloud, on-prem) are not visible to the app pod.
-The same app can consume AWS S3 in the cloud or Ceph-RGW on-prem with no changes.
-
-As is true for dynamic PV provisioning, a bucket provisioner needs to be running for each object store supported by the Kubernetes cluster.
-For example, if the underlying object store is AWS S3, the developer will create an OBC, referencing
-a Storage Class which references the S3 store.
-The cluster has the S3 provisioner running which is watching (via the bucket lib) for OBCs that it knows how to handle, while
-other OBCs are ignored.
-Additionally, the same cluster can have a rook-ceph RGW provisioner running which also watches OBCs (again via the lib).
-Like the S3 proivisioner, it only handles OBCs that it knows how to provision and skips the rest.
-In this proposal, the bucket provisioners will be simple-to-write binaries because the bucket provisioning lib
-handles the bulk of the work.
-Each provisioner is only responsible for writing `Provision()` and `Delete()`functions and a short `main()` function.
-
-The `Provision()` and `Delete()`functions are interfaces defined in the bucket library.
-To provision a bucket, all provisioners are required to return an OB struct (which is used to construct the ConfigMap) and the bucket credentials (which are used to create the Secret).
-The Secret and ConfigMap have deterministic names, namespaces, and property keys.
-An app pod consuming a bucket need only be aware of the Secret name and keys, and the ConfigMap name and fields.
-The app pod will not run until the bucket has been provisioned and can be accessed.
-This is true even if the pod is created prior to the OBC.
-
-**Note:** even though the PV-PVC design supports static provisioning, only dynamic provisioning is supported by the bucket lib at this time.
-
-### Binding
-Bucket binding requires these steps before the bucket is accessible to an app pod:
-1. generation of a random bucket name when requested (performed by bucket lib).
-1. the creation of the physical bucket with owner credentials (performed by provisioner).
-1. the creation of a Secret, based on the provisioner's returned credentials, residing in the OBC's namespace (performed by bucket lib).
-1. the creation of a ConfigMap, based on the provisioner's returned OB, residing in the OBC's namespace (performed by bucket lib).
-
-`Bound` is one of the supported phases of an OB and an OBC.
-`Bound` indicates that a bucket and all related artifacts have been created on behalf of the OBC. Once a bucket claim is bound the app pod can run, meaning the Secret (containing access credentials) and the ConfigMap (containing the bucket endpoint) are mounted and consumable by the pod.
-
-**Note:** bucket provisioners that wish to prevent the OBC author from creating buckets outside of the Kubernetes cluster should return credentials lacking bucket CREATE access.
-
-### Bucket Deletion
-When an OBC is deleted the `Delete()` method is always called regardless of the OB's _reclaimPolicy_.
-This differs from the Kubernetes external lib implementation which only invokes `Delete()` when the _reclaimPolicy_ == "Delete".
-The reason to always call `Delete()`is so that provisioners can perform any needed bucket cleanup, even when the storage class dictates that the underlying bucket should be retained.
-For example, ACLs and related user cleanup could be done if desired by the provisioner.
-But it also places an extra burden on provisioners to support the _reclaimPolicy_ (which resides in the OB).
-
-The bucket library always deletes all generated artifacts upon an OBC delete.
-It is possible that an OBC delete event is missed and therefore an OB remains but its associated OBC has been deleted.
-This scenario is handled by the OB watch which will delete orphaned OBs (and Secrets and ConfigMaps, if needed).
-However, since there are no watches for Secrets and ConfigMaps, it could be possible for an OBC and OB to be deleted but not the related Secret and/or ConfigMap.
-This scenario is not expected since the library will delete the Secret and ConfigMap before deleting the OB.
-
-To reduce the chances of an admin deleting a _bound_ OB, and/or Secret and/or ConfigMap, a finalizer is added to these resources. 
-The library's OBC controller will remove the finalizers when an OBC is deleted.
-
-**Note:** the bucket library has no mechanism to prevent an OBC from being deleted when one or more pods indirectly reference the OBC via the Secret and ConfigMap.
-This concept came late for PVCs, see [merged pr](https://github.com/kubernetes/community/pull/1174/files), and may be even more difficult to implement for OBCs.
-
-### Bucket Sharing
-A bucket can be shared, at least within the same namespace.
-The reason for this is that the app pods never reference the OBC (or OB) directly, but instead consume a Secret and ConfigMap in order to access the bucket.
-Since more than one pod can ingest the same Secert and ConfigMap, a bucket can be shared. _TODO: verify._
-
-### Quota
-S3 bucket size cannot be specified; however, bucket size can be monitored in S3.
-The number of buckets can be controlled by a resource quota once [this k8s pr](https://github.com/kubernetes/kubernetes/pull/72384) is merged.
-Until then, Resource Quotas cannot yet be defined for CRDs and, thus, there is no quota on the number of buckets.
-
-### Watches
-The bucket provisioning library provides watches for OBCs across all namespaces, and for OBs.
-Each binary importing the lib is performing the same watches; however, the OBC watch quickly skips OBCs that do not target the specific provisioner.
-On the other hand, all provisioners watch all OBs. 
-
-The OBC watch performs the following:
-+ detects a new OBC:
-  + skip if the OBC's StorageClass' provisioner != the provisioner doing this watch
-  + generate random name if requested
-  + invokes the `Provision()` method for the provisioner defined in the OBC's storage class
-  + if the provisioning is successful:
-    + create a global OB which references the OBC and storage class and contains store-specific bucket info
-    + create a Secret, in the namespace as the OBC, containing the bucket credentials returned by the provisioner
-    + create the ConfigMap, in the namespace as the OBC, containing the bucket's endpoint info
-  + if the provisioner returns an error:
-    + retry:
-      + call `Delete()` in case the bucket was created (want idempotency for next try)
-      + call `Provision()`
-+ detects OBC update events:
-  + skip if the OBC's StorageClass' provisioner != the provisioner doing this watch
-  + ensure the expected OB, Secret and ConfigMap are present
-  + if all present:
-    + update OBC status to "Bound"
-  + sync the OB's status to match the OBC's status
-+ detects OBC delete events:
-  + skip if the OBC's StorageClass' provisioner != the provisioner doing this watch
-  + invoke the `Delete()` method for the provisioner defined in the OBC's storage class
-  + delete the related Secret, ConfigMap and the OB (in that order)
-
-The OB watch performs the following:
-+ detects a new OB:
-  + ensures a matching OBC exists
-    + if yes, sets status to "pending"
-    + if no, sets status to "released" since this OB is orphaned
-+ detects OB update events:
-  + if status == "released" then delete OB (and ConfigMap and/or Secret if needed)
-+ ignores OB delete events (deletes events can be lost)
-
-### Limitations
-This proposal differs from the Kubernetes external provisioner lib in that there is no centralized, _core_ bucket/claim controller to handle missed events by performing periodic syncs.
-For example, in the bucket lib, each provisioner watches OBs and updates orphaned OBs when its OBC is not found.
-With an understanding of the Kubernetes approach, it is reasonable to suggest that we also need a centralized
-bucket controller in addition to/or in lieu of the library.
-However, the cost to the cluster of each provisioner performing OB watches is mitigated by:
-+  OBs, OBCs and associated Storage Classes being cached for fast access, bypassing the API,
-+  the number of bucket provisioners per cluster is anticipated as being relatively small.
-
-There is an edge case where if only a single provisioner is running, an OBC is deleted, the provisioner dies before deleting the OB, and **no** provisioner is run again, then that OB remains orphaned with no change to its status.
-If something similar happened in Kubernetes the central controller would sync and detect the orphaned OB.
-A simple solution is to run each provisioner in a Deployment so that a provisioner is always running.
-When a provisioner restarts it will fetch all OBs and thus detect this orphan case.
-
-Lastly, if OB watches (which don't skip out early like OBC watches) are too resource hungry then a possible
-solution could be to use [_leader election_](https://github.com/kubernetes/client-go/blob/master/tools/leaderelection/example/main.go) when more than one provisioner is running.
-The "leader" provisioner will watch OBs (in addition to OBCs) while the non-leaders only watch OBCs.
-
-## API Specifications
-
-### OBC Custom Resource (User Defined)
-```yaml
-apiVersion: objectbucket.s3.io/v1alpha1
-kind: ObjectBucketClaim
-metadata:
-  name: MY-BUCKET-1 [1]
-  namespace: USER-NAMESPACE [2]
-spec:
-  bucketName: [3]
-  generateBucketName: "photo-booth" [4]
-  storageClassName: AN-OBJECT-STORE-STORAGE-CLASS [5]
-  SSL: true | false [6]
-  cannedBucketACL: [7]
-  versioned: true | false [8]
-  additionalConfig: [9]
-    ANY_KEY: VALUE ...
-```
-1. name of the ObjectBucketClaim. This name becomes the Secret and ConfigMap names.
-1. namespace of the ObjectBucketClaim, which is also the namespace of the ConfigMap and Secret.
-1. name of the bucket. If used then `generateBucketName` is ignored. **Not** recommended
-for new buckets -- expected to be used for brownfield buckets. Bucket names must be unique within
-an object store, but an object store can store buckets for OBCs across multiple namespaces.
-1. if used then `bucketName` must be empty. The value here is the prefix in a random name
-and `bucketName` will be set to this generated name.
-1. storageClass which defines the object-store service and the bucket provisioner.
-1. SSL defines whether the connection to the bucket requires SSL authentication.
-1. predefined bucket ACLs:
-{"BucketCannedACLPrivate", "BucketCannedACLPublicRead", "BucketCannedACLPublicReadWrite", "BucketCannedACLAuthenticatedRead".
-1. versioned determines if versioning is enabled.
-1. additionalConfig gives non-AWS S3 providers a location to set proprietary config values (tenant, namespace...).
-The value is a list of 1 or more key-value pairs.
-
-### OBC Custom Resource (after updated by lib)
-```yaml
-apiVersion: objectbucket.io/v1alpha1
-kind: ObjectBucketClaim
-spec:
-  ... 
-  bucketName: photo-booth-62PrQ [1]
-  objectBucketRef: objectReference{} [2]
-  configMapRef: objectReference{} [3]
-  secretRef: objectReference{} [4]
-status:
-  phase: {"pending", "bound", "released", "failed"}  [5]
-```
-1. the generated, unique bucket name for the new bucket (standard Kubernetes generated name).
-1. objectReference to the generated OB.
-1. objectReference to the generated ConfigMap.
-1. objectReference to the generated Secret.
-1. phases of bucket creation, mutually exclusive:
-    - _pending_: the operator is processing the request
-    - _bound_: the operator finished processing the request and linked the OBC and OB
-    - _released_: the OB has been deleted, leaving the OBC unclaimed but unavailable.
-
-### Generated Secret (sample for rook-ceph provider)
-```yaml
-apiVersion: v1
-kind: Secret
-metadata:
-  name: MY-BUCKET-1 [1]
-  namespace: OBC-NAMESPACE [2]
-  labels:
-    objectbucket.io/PROVISIONER-NAME: [3]
-  finalizers: [4]
-  - objectbucket.io/finalizer
-  ownerReferences:
-  - name: MY-BUCKET-1 [5]
-    ...
-type: Opaque
-data: [6]
-  ACCESS_KEY_ID: BASE64_ENCODED-1
-  SECRET_ACCESS_KEY: BASE64_ENCODED-2
-```
-1. same name as the OBC. Unique since the secret is in the same namespace as the OBC.
-1. namespce of the originating OBC.
-1. label may be used to associate all artifacts under a paeticular provisioner.
-1. finalizers set and cleared by the lib's OBC controller. Prevents accidental deletion of the Secret.
-1. ownerReference makes this secret a child of the originating OBC for clean up purposes.
-1. **Note:** the library will create the Secret using `stringData:` and let the Secret API base64 encode the values.
-Eg: 
-```
-stringData:
-  endpoint: |-
-    ACCESS_KEY_ID: NON-BASE64-STRING
-    SECRET_ACCESS_KEY: NON-BASE64-STRING
-```
-
-### Generated ConfigMap (sample for rook-ceph provider)
-```yaml
-apiVersion: v1
-kind: ConfigMap
-metadata:
-  name: MY-BUCKET-1 [1]
-  namespace: OBC-NAMESPACE [2]
-  labels:
-    objectbucket.io/PROVISIONER-NAME: [3]
-  finalizers: [4]
-  - objectbucket.io/finalizer
-  ownerReferences: [5]
-  - name: MY-BUCKET-1
-    ...
-data: 
-  S3_BUCKET_HOST: http://MY-STORE-URL [6]
-  S3_BUCKET_PORT: 80 [7]
-  S3_BUCKET_NAME: MY-BUCKET-1 [8]
-  S3_BUCKET_URL: http://MY-STORE-URL/MY_BUCKET_1:80 [9]
-```
-1. same name as the OBC. Unique since the configMap is in the same namespace as the OBC.
-1. determined by the namespace of the ObjectBucketClaim.
-1. label here associates all artifacts under a spoecific provisioner.
-1. finalizers set and cleared by the lib's OBC controller. Prevents accidental deletion of the ConfigMap.
-1. ownerReference sets the ConfigMap as a child of the ObjectBucketClaim. Deletion of the ObjectBucketClaim causes the deletion of the ConfigMap.
-1. host URL.
-1. host port.
-1. unique bucket name.
-1. full URL endpoint, aware of SSL flag and port.
-
-### App Pod (independent of provisioner)
-```yaml
-apiVersion: v1
-kind: Pod
-metadata:
-  name: app-pod
-  namespace: dev-user
-spec:
-  containers:
-  - name: mycontainer
-    image: redis
-    envFrom:
-    - configMapRef:
-        name: MY-BUCKET-1 [1]
-    - secretRef:
-        name: MY-BUCKET-1 [2]
-```
-1. makes available to the pod as env variables: S3_BUCKET_HOST, S3_BUCKET_PORT, S3_BUCKET_NAME, S3_BUCKET_URL
-1. makes available to the pod as env variables: ACCESS_KEY_ID, SECRET_ACCESS_KEY
-
- ### Generated OB Custom Resource
-```yaml
-apiVersion: objectbucket.io/v1alpha1
-kind: ObjectBucket
-metadata:
-  name: OBC-NAMESPACE-MY-BUCKET-1 [1]
-  finalizers: [2]
-  - objectbucket.io/finalizer
-  labels:
-    objectbucket.io/PROVISIONER-NAME: [3]
-spec:
-  objectBucketSource: [4]
-    provider: ceph.rook.io/object
-  storageClassName: OBCs-STORAGE-CLASS [5]
-  claimRef: objectreference [6]
-  reclaimPolicy: {"Delete", "Retain"} [7]
-status:
-  phase: {"pending", "bound", "released", "failed"} [8]
-```
-1. name consists of the OBC's namespace + "-" + the OBC's metadata.Name (must be unique).
-1. finalizers set and cleared by the lib's OBC controller. Prevents accidental deletion of an OB.
-1. label here associates all artifacts under the particular provisioner.
-1. objectBucketSource is a struct containing metadata of the object store provider.
-1. name of the storage class, referenced by the OBC, containing the provisioner and object store service name.
-1. objectReference to the associated OBC.
-1. reclaim policy from the Storge Class referenced in the OBC.
-1. phase is the current state of the ObjectBucket:
-    - _pending_: the operator is processing the request
-    - _bound_: the operator finished processing the request and linked the OBC and OB
-    - _released_: the OBC has been deleted, leaving the OB unclaimed.
-
-### StorageClass (sample for rook-ceph-rgw provider)
-```yaml
-apiVersion: storage.k8s.io/v1
-kind: StorageClass
-metadata:
-  name: SOME-OBJECT-STORE
-  labels: 
-    ceph.rook.io/object: [1]
-provisioner: rgw-ceph-rook.io [2]
-parameters:
-  objectStoreRef: [3]
-    serviceName: MY-STORE
-    serviceNamespace: MY-STORE-NAMESPACE
-    region: LOCATION [4]
-  secretRef: [5]
-    name: OBJECT-STORE-ADMIN-SECRET-NAME
-    namespace: OBJECT-STORE-ADMIN-SECRET-NAMESPACE
-```
-1. (optional) the label here associates this StorageClass to a specific provisioner.  
-1. provisioner responsible to handling OBCs referencing this StorageClass.
-1. objectStore used by the operator to derive the object store Service name.
-1. region is optional and defines a region of the object store.
-1. an optional admin-level secret containing the provisioner's key-pairs to be used for bucket creation.
-
-### OBC Custom Resource Definition
-```yaml
-apiVersion: apiextensions.k8s.io/v1beta1
-kind: CustomResourceDefinition
-metadata:
-  name: objectbucketclaims.objectbucket.io
-spec:
-  group: objectbucket.io
-  names:
-    kind: ObjectBucketClaim
-    listKind: ObjectBucketClaimList
-    plural: objectbucketclaims
-    singular: objectbucketclaim
-  scope: Namespaced
-  version: v1alpha1
-  subresources:
-    status: {}
-```
-
-### OB Custom Resource Definition
-```yaml
-apiVersion: apiextensions.k8s.io/v1beta1
-kind: CustomResourceDefinition
-metadata:
-  name: objectbuckets.objectbucket.io
-spec:
-  group: objectbucket.io
-  names:
-    kind: ObjectBucket
-    listKind: ObjectBucketList
-    plural: objectbuckets
-    singular: objectbucket
-  scope: Namespaced
-  version: v1alpha1
-  subresources:
-    status: {}
-```
-
-### Interfaces
-#### Provision() and Delete()
-The bucket provisioning library defines two interfaces which all provsioners must support.
-```golang
-// Provisioner the interface to be implemented by users of this
-// library and executed by the Reconciler
-type Provisioner interface {
-	// Provision should be implemented to handle bucket creation
-	// for the target object store
-	Provision(ObjectBucketOptions) (*v1alpha1.ObjectBucket, *auth.S3AccessKeys, error)
-	// Delete should be implemented to handle bucket deletion
-	// for the target object store
-	Delete(claim *v1alpha1.ObjectBucketClaim) error
-}
-```
-##### ObjectBucketOptions
-```golang
-type ObjectBucketOptions struct {
-	// Reclamation policy for a object volume
-	ReclaimPolicy v1.PersistentVolumeReclaimPolicy
-	// Suggested bucket name. Has been randomized if `generateBucketName` was defined.
-	BucketName string
-	// OBC is reference to the claim that lead to provisioning of a new bucket.
-	OBC *v1alpha1.ObjectBucketClaim
-	// Bucekt provisioning parameters from StorageClass
-	Parameters map[string]string
-}
-```
-
-##### ObjectBucketClaim
-```golang
-type ObjectBucketClaim struct {
-	metav1.TypeMeta   `json:",inline"`
-	metav1.ObjectMeta `json:"metadata,omitempty"`
-
-	Spec   ObjectBucketClaimSpec   `json:"spec,omitempty"`
-	Status ObjectBucketClaimStatus `json:"status,omitempty"`
-}
-```
-```golang
-type ObjectBucketClaimSpec struct {
-	StorageClass string
-}
-```
-
-##### ObjectBucket
-```golang
-type ObjectBucket struct {
-	metav1.TypeMeta   `json:",inline"`
-	metav1.ObjectMeta `json:"metadata,omitempty"`
-
-	Spec   ObjectBucketSpec   `json:"spec,omitempty"`
-	Status ObjectBucketStatus `json:"status,omitempty"`
-}
-```
-```golang
-type ObjectBucketSpec struct {
-	// BucketName the base name of the bucket
-	BucketName string `json:"bucketName"`
-	// Host the host URL of the object store with
-	Host string `json:"host"`
-	// Region the region of the bucket within an object store
-	Region string `json:"region"`
-	// Port the insecure port number of the object store, if it exists
-	Port int `json:"port"`
-	// SecurePort the secure port number of the object store, if it exists
-	SecurePort int `json:"securePort"`
-	// SSL true if the connection is secured with SSL, false if it is not.
-	SSL bool `json:"ssl"`
-
-	// Versioned true if the object store support versioned buckets, false if not
-	Versioned bool `json:"versioned,omitempty"`
-}
-```
-
-##### S3AccessKeys
-```golang
-type S3AccessKeys struct {
-	AccessKey, SecretKey string
-}
-```
-
-### Notes/Future Considerations
-
-+ Brownfield - what if user creates a namespaced OB. The OB's storage class still defines the store name/ns and could
-be the same SC used in an OBC, but the provisioner is ignored. Namespaced OBs never have OBCs and thus are never
-considered orphaned. Since no provisoner is needed we'd have to have some other controller running that watched OBs.
-
-+ Interfaces - we could define 2 additional, optional interface types. A `Credential()` method accepts an OB and returns a credential struct. A `Bind()` method accepts an OB and credentials and binds the bucket to the creds.
->>>>>>> e57d4a44
